--- conflicted
+++ resolved
@@ -7,11 +7,7 @@
 
 [project]
 name = "reliqua"
-<<<<<<< HEAD
-version = "0.0.7"
-=======
 version = "0.0.8"
->>>>>>> 71e0820f
 description = "Simple, efficient, intuitive API Framework"
 readme = "README.md"
 requires-python = ">=3.8"
