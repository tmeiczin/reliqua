[build-system]
build-backend = "setuptools.build_meta"
requires = [
    "setuptools",
    "wheel"
]

[project]
name = "reliqua"
<<<<<<< HEAD
version = "0.0.6"
=======
version = "0.0.10"
>>>>>>> 26c98d33
description = "Simple, efficient, intuitive API Framework"
readme = "README.md"
requires-python = ">=3.8"
keywords = ["utilities"]
license = { text = "MIT" }
authors = [
    {name = "Terrence Meiczinger", email = "terrence72@gmail.com"}
]

classifiers = [
    "Development Status :: 4 - Beta",
    "Intended Audience :: Developers",
    "Operating System :: Unix",
    "Operating System :: POSIX",
    "Operating System :: MacOS",
    "Operating System :: Microsoft :: Windows",
    "Programming Language :: Python :: 3",
    "Programming Language :: Python :: Implementation :: CPython",
    "Programming Language :: Python :: Implementation :: PyPy",
    "Topic :: Internet :: WWW/HTTP :: HTTP Servers",
    "License :: OSI Approved :: MIT License",
]
dependencies = [
    "falcon>=3.0.0",
    "falcon-cors",
    "gunicorn>=19.6.0",
    "pyyaml",
]

[project.urls]
homepage = "https://github.com/tmeiczin/reliqua"
documentation = "https://github.com/tmeiczin/reliqua"
repository = "https://github.com/tmeiczin/reliqua"

[project.optional-dependencies]
dev = [
    "tox",
    "requests",
    "bump2version"
]

[tool.setuptool]
include-package-data = true

[tool.setuptools.packages.find]
where = ["src"]

[tool.black]
line-length = 120
target-version = ["py310"]
include = '\.pyi?$'

[tool.pydocstyle]
convention = "pep257"
add-ignore = "D412"
# D412: No blank lines allowed between a section header and its content
#       [required by Sphinx for ".. code:: <lang>" blocks]

[tool.pylint."messages control"]
disable = [
    "too-many-instance-attributes",
    "too-many-arguments",
    "too-few-public-methods",
    "too-many-locals",
    "too-many-public-methods",
    "consider-using-with",
    "too-many-lines",
    "too-many-branches",
    "duplicate-code",
    "raw-checker-failed",
    "bad-inline-option",
    "locally-disabled",
    "file-ignored",
    "suppressed-message",
    "useless-suppression",
    "deprecated-pragma",
    "use-symbolic-message-instead",
    "fixme",
]
max-line-length = 120

[tool.pylint.BASIC]
good-names = "i, j, k, v, r, x, y, db, fh, id, ip, st, mt, ex, Run, _"
allowed-redefined-builtins = "id,"

[tool.pylint.MAIN]
extension-pkg-allow-list = "falcon,tesserocr"

[tool.pylint.FORMAT]
ignore-long-lines = "^.*https?://.*$"

[tool.isort]
multi_line_output = 3
py_version = 310
include_trailing_comma = true

[tool.ruff]
target-version = "py38"
line-length = 120
output-format = "full"
exclude = [".git", ".venv", ".tox", ".dist", "doc", "*egg,build", "*.pyc"]

[tool.ruff.lint]
select = [
  "ALL",
]
ignore = [
  "A",        # flake8-builtins
  "ANN",      # flake8-annotations
  "ARG",      # flake8-unused-arguments
  "B904",     # flake8-bugbear raise-without-from-inside-except
  "BLE",      # flake8-blind-except blind-except
  "EM",       # flake8-errmsg
  "ERA",      # eradicate commented-out-code
  "FIX002",   # flake8-fixme line-contains-todo
  "FIX003",   # flake8-fixme line-contains-xxx
  "FBT",      # flake8-boolean-trap
  "G",        # flake8-logging-format
  "PIE",      # flake8-pie
  "C901",     # too-complex
  "COM812",   # trailing-comma
  "UP015",    # pyupgrade redundant-open-modes
  "E501",     # line length
  "D412",     # pydocstyle blank-lines-between-header-and-content
  "N818",     # pep8-naming error-suffix-on-exception-name
  "G010",     # false positive warning (check is confused between our logger and python logging)
  "PERF203",  # try/except in for loop (this is minor issue and 3.11 added zero-cost exceptions)
  "PLR0912",  # pylint too-many-branches
  "PLR0913",  # pylint too-many-arguments
  "PLR2004",  # pylint magic-value-comparison
  "PLC1901",  # pylint compare-to-empty-string
  "PLW2901",  # pylint redefined-loop-name
  "PTH",      # flake8-use-pathlib
  "RUF012",   # ruff mutable-class-default
  "S105",     # flake8-bandit hardcoded-password-string
  "S107",     # flake8-bandit hardcoded-password-default
  "S108",     # flake8-bandit hardcoded-temp-file
  "S304",     # flake8-bandit suspicious-insecure-cipher-usage
  "S311",     # flake8-bandit suspicious-non-cryptographic-random-usage
  "S312",     # flake8-bandit suspicious-telnet-usage
  "S501",     # request-with-no-cert-validation
  "S602",     # flake8-bandit subprocess-popen-with-shell-equals-true
  "S603",     # flake8-bandit subprocess-without-shell-equals-true
  "SLOT000",  # subclasses of `str` should define `__slots__`
  "SIM",      # flake8-simplify
  "SLF",      # flake8-self
  "T201",     # flake8-print print
  "TD003",    # flake8-todos missing-todo-link
  "TRY003",   # tryceratops
  "TRY400",   # tryceratops
]

[tool.ruff.lint.pydocstyle]
convention = "pep257"

[tool.coverage.paths]
source = ['src', '*/site-packages']

[tool.coverage.run]
source = ['reliqua']
branch = true
parallel = true

[tool.coverage.report]
show_missing = true
precision = 2<|MERGE_RESOLUTION|>--- conflicted
+++ resolved
@@ -7,11 +7,7 @@
 
 [project]
 name = "reliqua"
-<<<<<<< HEAD
-version = "0.0.6"
-=======
-version = "0.0.10"
->>>>>>> 26c98d33
+version = "0.0.11"
 description = "Simple, efficient, intuitive API Framework"
 readme = "README.md"
 requires-python = ">=3.8"
